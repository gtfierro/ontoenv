"""
"""
import json
from pathlib import Path
import os
import glob
import shutil
import logging
import rdflib
import networkx as nx
from networkx.readwrite.graphml import write_graphml, read_graphml
from typing import Optional, Set, Generator, Union, Tuple

FILE_EXTENSIONS = [".ttl", ".rdf", ".owl", ".n3", ".ntriples"]

# TODO: track dependencies in a graph and render it

OntologyLocation = Union[Path, str]


class OntoEnv:
    _dependencies: nx.DiGraph

    def __init__(self, oe_dir: Optional[Path] = None, initialize=False, strict=False):
        """
        *Idempotently* initializes the oe_dir. Creates directories if they don't exist
        and creates a default mapping file. Reads existing mapping file if one exists.
        Returns the resulting dictionary.

        Mapping file form:
        {
            "<ontology URI>": ["list of file paths defining the ontology"],
        }

        :param oe_dir: directory of the ontoenv mapping file, defaults to None
        :type oe_dir: Optional[Path], optional
        :param initialize: if true, then initialize the ontoenv mapping, defaults to False
        :type initialize: bool, optional
        :param strict: if true, error when an ontology is not found, defaults to False
        :type strict: bool, optional
        """
        self._strict = strict
        self._seen: Set[str] = set()
        if oe_dir is None:
            oe_dir = find_root_file()
            if oe_dir is None:
                oe_dir = Path(os.getcwd())
        self.oedir = Path(oe_dir)
        logging.info(f"Using {self.oedir} as .ontoenv directory")
        if os.path.basename(oe_dir) != ".ontoenv":
            oe_dir = oe_dir / ".ontoenv"
        self.oedir = oe_dir.resolve()
        self.cachedir = self.oedir / "cache"
        if initialize:
            logging.info(f"Create .ontoenv at {self.oedir.resolve()}")
            # create directory (ok if exists)
            os.makedirs(self.oedir, exist_ok=True)
            os.makedirs(self.cachedir, exist_ok=True)

        # read or create mapping file
        mapping_file = self.oedir / "mapping.json"
        created = False
        if not os.path.exists(mapping_file):
            if initialize:
                created = True
                with open(mapping_file, "w") as f:
                    json.dump({}, f)
            else:
                raise Exception(
                    f"No .ontoenv directory at {self.oedir}. Be sure to run 'ontoenv init'"
                )
        self.mapping = json.load(open(mapping_file))

        self._dependencies = nx.DiGraph()
        if os.path.exists(self.oedir / "dependencies.gml"):
            self._dependencies = read_graphml(self.oedir / "dependencies.gml")
            assert isinstance(self._dependencies, nx.DiGraph)

        self.cache_contents: Set[str] = set()
        self._refresh_cache_contents()

        if created:
            self.refresh()

    def refresh(self):
        """
        Ensure the ontoenv environment is up to date with the current set of imports.
        Does not currently re-fetch remote ontologies.
        """
        logging.info(f"Searching for RDF files in {self.oedir.parent}")
        for filename in find_ontology_files(self.oedir.parent):
            self._get_ontology_definition(filename)
        for filename in find_ontology_files(self.oedir.parent):
            self._resolve_imports_from_uri(filename)

        # remove old imports/files that are no longer in the mapping
        for uri, filename in self.mapping.items():
            if not os.path.exists(filename):
                del self.mapping[uri]
                self._dependencies.remove_node(uri)
                logging.info(f"Removed {uri} from mapping")

    def _refresh_cache_contents(self):
        self.cache_contents = set()
        for ext in FILE_EXTENSIONS:
            pat = str(self.cachedir / f"*{ext}")
            for fn in glob.glob(pat):
                self.cache_contents.add(fn)

    def _cache_file(self, filename: Path):
        if filename.parent == self.cachedir or filename in self.cache_contents:
            return
        shutil.copy(filename, self.cachedir)
        self._refresh_cache_contents()

    def _save(self):
        with open(self.oedir / "mapping.json", "w") as f:
            json.dump(self.mapping, f)
        write_graphml(self._dependencies, self.oedir / "dependencies.gml")

    def resolve_uri(
        self, uri: OntologyLocation
    ) -> Tuple[rdflib.Graph, OntologyLocation]:
        """
        Returns an rdflib.Graph which the provided uri resolves to

        :param uri: URI of the graph to return
        :return: Tuple of the RDF Graph and the physical filename where it was found
        :raises Exception: [TODO:description]
        """
        uri = str(uri)
        try:
            if not rdflib.util.guess_format(uri):
                # this should be rdflib.Graph.parse guess strategy
                try:
                    graph = rdflib.Graph()
                    graph.parse(uri, format='ttl')
                except: #rdflib.exceptions.ParserError or SyntaxError?:
                    graph = rdflib.Graph()
                    graph.parse(uri, format='xml')
                # ...could go through the formats
            else:
                graph = rdflib.Graph()
                graph.parse(uri)
            filename = uri
        except Exception as e:
            logging.warning(f"Could not load {uri} ({e}); trying to resolve locally")
            if uri in self.mapping:
                filename = self.mapping[uri]
                graph = rdflib.Graph()
                graph.parse(
                    filename, format=rdflib.util.guess_format(filename) or "xml"
                )
            else:
                raise Exception(f"No definition for {uri}")
<<<<<<< HEAD
        # if the filename does not exist locally, then serialize the graph into the cache
        # and upate the mapping
=======
        # if the filename does not exist locally,
        # then serialize the graph into the cache
        # and update the mapping
        from hashlib import md5
        filename = str(filename)
        filename = md5(filename.encode()).hexdigest()
        filename = str(filename) + ".ttl" 
        filename = self.cachedir / filename

>>>>>>> 6eec4293
        if not os.path.exists(filename):
            graph.serialize(str(filename), format="ttl")
            self.mapping[str(uri)] = str(filename)
            self._refresh_cache_contents()
        return graph, filename

    def _get_ontology_definition(self, filename: OntologyLocation):
        if str(filename) in self.mapping.values():
            return
        graph = rdflib.Graph()
        logging.info(f"Parsing {filename}")
        try:
            graph.parse(filename, format=rdflib.util.guess_format(str(filename)))
        except Exception as e:
<<<<<<< HEAD
            if self._strict:
                logging.fatal(f"Could not parse {filename}: {e}")
                import sys

                sys.exit(1)
            else:
                logging.error(f"Could not parse {filename}: {e}")
                return
=======
            logging.error(f"Could not parse {filename}: {e}")
            raise
>>>>>>> 6eec4293
        # find ontology definitions and update mapping
        q = """SELECT ?ont ?prop ?value WHERE {
            ?ont a <http://www.w3.org/2002/07/owl#Ontology> .
            ?ont ?prop ?value
        }"""
        for row in graph.query(q):
            assert isinstance(row, tuple)
            self.mapping[str(row[0])] = str(filename)
        self._save()

    def _resolve_imports_from_uri(self, uri: OntologyLocation):
        logging.info(f"Resolving imports from {uri}")
        if str(uri) in self._seen:
            return
        self._seen.add(str(uri))
        try:
            graph, filename = self.resolve_uri(uri)
            self._get_ontology_definition(filename)
            for importURI in graph.objects(predicate=rdflib.OWL.imports):
                self._dependencies.add_edge(str(uri), str(importURI))
                self._resolve_imports_from_uri(str(importURI))
        except Exception as e:
<<<<<<< HEAD
            if self._strict:
                logging.fatal(f"Could not resolve {uri} ({e})")
                import sys

                sys.exit(1)
            else:
                logging.error(f"Could not resolve {uri} ({e})")
                return
=======
            logging.error(f"Could not resolve {uri} ({e})")
            raise
>>>>>>> 6eec4293

    def print_dependency_graph(self, root_uri=None):
        print(
            "\033[1mBolded\033[0m values are duplicate imports whose deps are listed elsewhere in the tree"
        )
        if root_uri is None or root_uri == "":
            root_uris = [n for n, d in self._dependencies.in_degree() if d == 0]
        elif root_uri not in self._dependencies:
            root_uris = [self.mapping[root_uri]]
        else:
            root_uris = [root_uri]
        seen = set()
        for root in root_uris:
            print(f"{root}")
            for (_, dep) in self._dependencies.edges([root]):
                self._print_dep_graph(dep, 1, seen)

    def _print_dep_graph(self, uri, indent, seen, last=False):
        char = "┕" if last else "┝"
        if uri in seen:
            print(f"{'|  '*indent}{char} \033[1m{uri}\033[0m")
            return
        print(f"{'|  '*indent}{char} {uri}")
        seen.add(uri)
        num_deps = len(self._dependencies.edges([uri]))
        for (i, (_, dep)) in enumerate(self._dependencies.edges([uri])):
            self._print_dep_graph(dep, indent + 1, seen, last=i == num_deps - 1)

    def import_dependencies(
        self, graph, cache=None, recursive=True, recursive_limit=-1
    ):
        if recursive_limit > 0:
            recursive = False
        elif recursive_limit == 0:
            return
        if cache is None:
            cache = set()
        new_imports = False
        for importURI in graph.objects(predicate=rdflib.OWL.imports):
            uri = str(importURI)
            if uri in cache:
                continue
            new_imports = True
            filename = self.mapping.get(uri)
            if filename is None:
                logging.error(f"Could not load {uri} (no definition found)")
                cache.add(uri)
                continue
            logging.info(f"Importing {uri} from {filename}")
            graph.parse(filename, format=rdflib.util.guess_format(filename))
            cache.add(uri)
        if (recursive or recursive_limit > 0) and new_imports:
            self.import_dependencies(
                graph,
                cache=cache,
                recursive=recursive,
                recursive_limit=recursive_limit - 1,
            )





def find_root_file(start=None) -> Optional[Path]:
    """
    Starting at the current directory, traverse upwards until it finds a .ontoenv directory
    """
    if start is None:
        start = Path(os.getcwd())
    start = Path(start)

    oe_dir = start / ".ontoenv"

    # if '.ontoenv' exists and is a directory
    if os.path.exists(oe_dir):
        if not oe_dir.is_dir():
            raise Exception(f".ontoenv ({oe_dir}) must be a directory")
        return oe_dir

    if len(start.parts) == 1:
        return None

    return find_root_file(start.parent)


def find_ontology_files(start) -> Generator[OntologyLocation, None, None]:
    """
    Starting at the given directory, explore all subtrees and gather all ontology
    files, as identified by their file extension (see FILE_EXTENSIONS).
    Returns a generator which yields all files matching one of the FILE_EXTENSIONS
    """
    # use parent of the .ontoenv directory
    for filename in start.iterdir():
        full_suffix = ".".join(filename.suffixes)
        matches_extension = (
            filename.suffix in FILE_EXTENSIONS or full_suffix in FILE_EXTENSIONS
        )
        if '.ontoenv' in filename.parts:
            continue
        if matches_extension and not filename.is_dir():
            yield filename
        if not filename.is_dir():
            continue
        for newfn in find_ontology_files(filename):
            yield newfn<|MERGE_RESOLUTION|>--- conflicted
+++ resolved
@@ -153,20 +153,16 @@
                 )
             else:
                 raise Exception(f"No definition for {uri}")
-<<<<<<< HEAD
-        # if the filename does not exist locally, then serialize the graph into the cache
-        # and upate the mapping
-=======
-        # if the filename does not exist locally,
-        # then serialize the graph into the cache
-        # and update the mapping
+        
+        # use hash scheme for filenames
         from hashlib import md5
         filename = str(filename)
         filename = md5(filename.encode()).hexdigest()
         filename = str(filename) + ".ttl" 
         filename = self.cachedir / filename
-
->>>>>>> 6eec4293
+        # if the filename does not exist locally,
+        # then serialize the graph into the cache
+        # and update the mapping
         if not os.path.exists(filename):
             graph.serialize(str(filename), format="ttl")
             self.mapping[str(uri)] = str(filename)
@@ -181,7 +177,6 @@
         try:
             graph.parse(filename, format=rdflib.util.guess_format(str(filename)))
         except Exception as e:
-<<<<<<< HEAD
             if self._strict:
                 logging.fatal(f"Could not parse {filename}: {e}")
                 import sys
@@ -190,10 +185,6 @@
             else:
                 logging.error(f"Could not parse {filename}: {e}")
                 return
-=======
-            logging.error(f"Could not parse {filename}: {e}")
-            raise
->>>>>>> 6eec4293
         # find ontology definitions and update mapping
         q = """SELECT ?ont ?prop ?value WHERE {
             ?ont a <http://www.w3.org/2002/07/owl#Ontology> .
@@ -216,7 +207,6 @@
                 self._dependencies.add_edge(str(uri), str(importURI))
                 self._resolve_imports_from_uri(str(importURI))
         except Exception as e:
-<<<<<<< HEAD
             if self._strict:
                 logging.fatal(f"Could not resolve {uri} ({e})")
                 import sys
@@ -225,10 +215,6 @@
             else:
                 logging.error(f"Could not resolve {uri} ({e})")
                 return
-=======
-            logging.error(f"Could not resolve {uri} ({e})")
-            raise
->>>>>>> 6eec4293
 
     def print_dependency_graph(self, root_uri=None):
         print(
